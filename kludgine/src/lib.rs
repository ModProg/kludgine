--- conflicted
+++ resolved
@@ -108,11 +108,7 @@
             grid::Grid,
             label::Label,
             view::{View, ViewBuilder, ViewCore, ViewCoreBuilder},
-<<<<<<< HEAD
-            Component, Controller, UserInterface, ViewController,
-=======
-            Component, ComponentEventStatus, Controller, UserInterface,
->>>>>>> 3b99db18
+            Component, ComponentEventStatus, Controller, UserInterface, ViewController,
         },
         window::{Event, EventStatus, InputEvent, Window},
         KludgineError, KludgineHandle, KludgineResult,
